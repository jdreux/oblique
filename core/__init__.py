<<<<<<< HEAD
"""Core package exposing key classes with lazy imports."""

__all__ = ["ObliqueEngine", "ObliquePatch", "ObliqueNode"]


def __getattr__(name):
    if name == "ObliqueEngine":
        from .oblique_engine import ObliqueEngine
        return ObliqueEngine
    if name == "ObliquePatch":
        from .oblique_patch import ObliquePatch
        return ObliquePatch
    if name == "ObliqueNode":
        from .oblique_node import ObliqueNode
        return ObliqueNode
    raise AttributeError(name)
=======
from .oblique_engine import ObliqueEngine
from .oblique_patch import ObliquePatch

__all__ = ["ObliqueEngine", "ObliquePatch"]
>>>>>>> 9493d19f
<|MERGE_RESOLUTION|>--- conflicted
+++ resolved
@@ -1,4 +1,3 @@
-<<<<<<< HEAD
 """Core package exposing key classes with lazy imports."""
 
 __all__ = ["ObliqueEngine", "ObliquePatch", "ObliqueNode"]
@@ -14,10 +13,4 @@
     if name == "ObliqueNode":
         from .oblique_node import ObliqueNode
         return ObliqueNode
-    raise AttributeError(name)
-=======
-from .oblique_engine import ObliqueEngine
-from .oblique_patch import ObliquePatch
-
-__all__ = ["ObliqueEngine", "ObliquePatch"]
->>>>>>> 9493d19f
+    raise AttributeError(name)
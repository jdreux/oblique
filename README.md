# Oblique – Modular AV Synthesizer

Oblique is a Python‑orchestrated, Shadertoy‑style engine for real‑time, audio‑reactive
visuals.  It targets artists who want to pair live music with live visuals and includes
bindings for external devices such as Elektron gear.

## How it Works

Oblique follows a simple flow: **Input → Processing → AV Modules → Output**

- **Input** – Audio files, live audio, MIDI, OSC, or time signals
- **Processing** – Feature extraction, normalization and event detection
- **AV Modules** – Fragment‑shader based visual units
- **Output** – Real‑time composition rendered to the screen

### AV Modules

Modules loosely follow the Shadertoy rendering model: a stock vertex shader drives a
full‑screen quad while the fragment shader contains the creative logic.  Modules may
optionally use ping‑pong buffers for feedback and additional off‑screen passes for
intermediate compositing.

### Patches

Most of the magic lives in a **patch** – a small Python function that returns an
`ObliquePatch` describing the inputs and AV module to run.  Here's a tiny patch that
plays an audio file while rendering a beat‑reactive circle:

```python
from core.oblique_patch import ObliquePatch
from inputs.audio_file_input import AudioFileInput
from modules.audio_reactive.circle_echo import CircleEcho, CircleEchoParams
from processing.fft_bands import FFTBands

def circle_patch(width, height):
    audio = AudioFileInput("beat.wav")
    fft = FFTBands(audio)
    circle = CircleEcho(CircleEchoParams(width=width, height=height), fft)

    def tick(t: float):
        return circle

    return ObliquePatch(audio_output=audio, tick_callback=tick)
```

Save this as `circle_patch.py` and wire it up in your own runner or modify `main.py` to
load the patch.

## Key Features

- **One‑way state flow**: data flows downward, React‑style
- **Audio‑reactive** analysis and feature extraction
- **Modular design** for creating new visual units
- **Hardware integration** with external devices (e.g. Elektron Syntakt)
- **GPU‑native** GLSL rendering
- **Performance**: 60 FPS @ 1080p on Apple Silicon

## Current Limitations

- Optimised for Apple Silicon with Metal‑backed OpenGL
- Requires GLSL **330 core** shaders
- No cross‑platform support at the moment

## Quick Start

```bash
# Install dependencies
./install.sh

# Run with demo audio
./start.sh

# Or run manually
python main.py --audio "path/to/audio.wav" --width 800 --height 600 --audio "path_to_audio"
```

<<<<<<< HEAD
## Testing

This project uses [pytest](https://docs.pytest.org/) for unit testing.

```bash
pip install -r requirements.txt
pytest
```

Run with `pytest --cov` to measure test coverage.

## Folder struture
/oblique/
├── main.py                    # Launches the engine and test modules
├── core/                      # Engine loop, base module interface
│   ├── engine.py             # Main AV engine (composition, routing)
│   ├── base_module.py        # Base class for rendering modules
│   └── signal_processor.py   # Signal processing and normalization
├── input/                     # Raw signal collection
│   ├── audio/                # Audio input and FFT analysis
│   ├── midi/                 # MIDI input (future)
│   └── osc/                  # OSC input (future)
├── processing/                # Signal processing and feature extraction
│   ├── audio_features.py     # FFT, envelope, peak detection
│   ├── signal_normalizer.py  # Normalize various input types
│   └── event_detector.py     # Beat detection, triggers
├── modules/                   # Visual rendering modules
│   └── animated_grid.py      # Example module
├── shaders/                   # GLSL fragment shaders for modules
├── output/                    # Final composition and delivery
│   ├── compositor.py         # Module blending and composition
│   └── display.py            # Window, Syphon, recording
├── install.sh                 # Dependency installation
├── start.sh                   # Starts a run with default settings
=======
## Repository Structure

```
oblique/
├── core/          # Engine loop, renderer and patch definitions
├── inputs/        # Audio and other data sources
├── modules/       # AV modules paired with GLSL shaders
├── processing/    # Signal processing operators
├── shaders/       # Shared GLSL snippets
├── external/      # Third-party resources
├── projects/      # Example patches and experiments
├── main.py        # Entry point loading an ObliquePatch
├── install.sh     # Dependency installation
├── start.sh       # Demo runner
>>>>>>> 0c43628c
└── README.md
```

---

## 🔊 Audio Input

We use the system microphone (or audio interface) via `sounddevice` to:
- Capture audio in real time, potentially from a file
- Perform FFT analysis
- Send normalized bands and envelope to the processing layer

---

## 🧩 Modules

Modules are:
- Self-contained Python classes inheriting from `BaseAVModule`
- Linked to a GLSL shader for rendering, where shaders are needed for perf.
- Driven by processed signals from the processing layer
- Easy to test independently

Example:
```python
class FlickerGrid(BaseAVModule):
    def update(processed_signals, time_data):
        # Update module state based on processed signals
        ...
    def render():
        # Render to framebuffer
        return framebuffer
```

## 🤖 AI Agent Development

Oblique is designed to support AI-assisted and AI-authored development.

Modules and engine components follow simple, well-documented conventions that allow AI agents to:
- Generate new visual modules from template code
- Compose audio-reactive behaviors without deep engine knowledge
- Run, test, and swap modules programmatically

We optimize for:
- Predictable structure (one Python + one GLSL file per module)
- Clean metadata and parameter exposure
- Stateless components when possible
- Minimal dependencies and isolated functionality

Future goals include:
- AI-generated scenes and compositions
- Automatic module tuning from reference music or MIDI
- Generative documentation and mutation of existing patches

## Inputs

Inputs are modular sources of data for Oblique. All input classes inherit from `BaseInput` (in `/inputs/base_input.py`), which defines a simple interface: `start()`, `stop()`, and `read()`.

### Example: AudioDeviceInput

`AudioDeviceInput` reads audio from a file and provides it in chunks for processing and visualization. It is useful for prototyping and testing audio-reactive modules.

```python
from inputs.audio.core.audio_device_input import AudioDeviceInput
input_device = AudioDeviceInput("path/to/audio.wav", chunk_size=2048)
input_device.start()
chunk = input_device.read()
input_device.stop()
```

Future input modules will support live audio, MIDI, OSC, and more.<|MERGE_RESOLUTION|>--- conflicted
+++ resolved
@@ -74,7 +74,7 @@
 python main.py --audio "path/to/audio.wav" --width 800 --height 600 --audio "path_to_audio"
 ```
 
-<<<<<<< HEAD
+
 ## Testing
 
 This project uses [pytest](https://docs.pytest.org/) for unit testing.
@@ -86,30 +86,6 @@
 
 Run with `pytest --cov` to measure test coverage.
 
-## Folder struture
-/oblique/
-├── main.py                    # Launches the engine and test modules
-├── core/                      # Engine loop, base module interface
-│   ├── engine.py             # Main AV engine (composition, routing)
-│   ├── base_module.py        # Base class for rendering modules
-│   └── signal_processor.py   # Signal processing and normalization
-├── input/                     # Raw signal collection
-│   ├── audio/                # Audio input and FFT analysis
-│   ├── midi/                 # MIDI input (future)
-│   └── osc/                  # OSC input (future)
-├── processing/                # Signal processing and feature extraction
-│   ├── audio_features.py     # FFT, envelope, peak detection
-│   ├── signal_normalizer.py  # Normalize various input types
-│   └── event_detector.py     # Beat detection, triggers
-├── modules/                   # Visual rendering modules
-│   └── animated_grid.py      # Example module
-├── shaders/                   # GLSL fragment shaders for modules
-├── output/                    # Final composition and delivery
-│   ├── compositor.py         # Module blending and composition
-│   └── display.py            # Window, Syphon, recording
-├── install.sh                 # Dependency installation
-├── start.sh                   # Starts a run with default settings
-=======
 ## Repository Structure
 
 ```
@@ -124,7 +100,6 @@
 ├── main.py        # Entry point loading an ObliquePatch
 ├── install.sh     # Dependency installation
 ├── start.sh       # Demo runner
->>>>>>> 0c43628c
 └── README.md
 ```
 
